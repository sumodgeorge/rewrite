/*
 * Copyright 2020 the original author or authors.
 * <p>
 * Licensed under the Apache License, Version 2.0 (the "License");
 * you may not use this file except in compliance with the License.
 * You may obtain a copy of the License at
 * <p>
 * https://www.apache.org/licenses/LICENSE-2.0
 * <p>
 * Unless required by applicable law or agreed to in writing, software
 * distributed under the License is distributed on an "AS IS" BASIS,
 * WITHOUT WARRANTIES OR CONDITIONS OF ANY KIND, either express or implied.
 * See the License for the specific language governing permissions and
 * limitations under the License.
 */
package org.openrewrite.java;

import com.sun.source.tree.*;
import com.sun.source.util.TreePathScanner;
import com.sun.tools.javac.code.Flags;
import com.sun.tools.javac.code.Symbol;
import com.sun.tools.javac.code.Type;
import com.sun.tools.javac.code.TypeTag;
import com.sun.tools.javac.tree.EndPosTable;
import com.sun.tools.javac.tree.JCTree;
import com.sun.tools.javac.tree.JCTree.*;
import org.openrewrite.Formatting;
import org.openrewrite.marker.Markers;
import org.openrewrite.internal.lang.Nullable;
import org.openrewrite.java.tree.*;
import org.slf4j.Logger;
import org.slf4j.LoggerFactory;

import javax.lang.model.element.Modifier;
import javax.lang.model.element.Name;
import java.lang.reflect.Field;
import java.nio.file.Path;
import java.util.*;
import java.util.concurrent.atomic.AtomicBoolean;
import java.util.concurrent.atomic.AtomicReference;
import java.util.function.Function;
import java.util.function.Supplier;
import java.util.regex.Matcher;
import java.util.regex.Pattern;
import java.util.stream.Collectors;
import java.util.stream.IntStream;

import static java.lang.Math.max;
import static java.util.Collections.*;
import static java.util.stream.Collectors.toList;
import static java.util.stream.StreamSupport.stream;
import static org.openrewrite.java.CommentsAndFormatting.format;
import static org.openrewrite.Tree.randomId;

public class Java11ParserVisitor extends TreePathScanner<J, CommentsAndFormatting> {
    private static final Logger logger = LoggerFactory.getLogger(Java11ParserVisitor.class);

    private final Path path;
    private final String source;
    private final boolean relaxedClassTypeMatching;
    private final Collection<JavaStyle> styles;
    private final Map<String, JavaType.Class> sharedClassTypes;

    private EndPosTable endPosTable;
    private int cursor = 0;

    public Java11ParserVisitor(Path path, String source, boolean relaxedClassTypeMatching, Collection<JavaStyle> styles,
                               Map<String, JavaType.Class> sharedClassTypes) {
        this.path = path;
        this.source = source;
        this.relaxedClassTypeMatching = relaxedClassTypeMatching;
        this.styles = styles;
        this.sharedClassTypes = sharedClassTypes;
    }

    @Override
    public J visitAnnotation(AnnotationTree node, CommentsAndFormatting fmt) {
        skip("@");
        NameTree name = convert(node.getAnnotationType());

        J.Annotation.Arguments args = null;
        if (node.getArguments().size() > 0) {
            CommentsAndFormatting argsFmt = format(sourceBefore("("));
            List<Expression> expressions;
            if (node.getArguments().size() == 1) {
                ExpressionTree arg = node.getArguments().get(0);
                if (arg instanceof JCAssign) {
                    if (endPos(arg) < 0) {
                        expressions = singletonList(convert(((JCAssign) arg).rhs, t -> sourceBefore(")")));
                    } else {
                        expressions = singletonList(convert(arg, t -> sourceBefore(")")));
                    }
                } else {
                    expressions = singletonList(convert(arg, t -> sourceBefore(")")));
                }
            } else {
                expressions = convertAll(node.getArguments(), commaDelim, t -> sourceBefore(")"));
            }

            args = new J.Annotation.Arguments(randomId(), expressions, argsFmt.getComments(), argsFmt.getFormatting(), Markers.EMPTY);
        } else {
            String remaining = source.substring(cursor, endPos(node));

            // NOTE: technically, if there is code like this, we have a bug, but seems exceedingly unlikely:
            // @MyAnnotation /* Comment () that contains parentheses */ ()

            if (remaining.contains("(") && remaining.contains(")")) {
                CommentsAndFormatting parensFmt = format(sourceBefore("("));
                CommentsAndFormatting emptyFmt = format(sourceBefore(")"));
                args = new J.Annotation.Arguments(
                        randomId(),
                        singletonList(new J.Empty(randomId(), emptyFmt.getComments(), emptyFmt.getFormatting(), Markers.EMPTY)),
                        parensFmt.getComments(),
                        parensFmt.getFormatting(),
                        Markers.EMPTY
                );
            }
        }

        return new J.Annotation(randomId(), name, args, fmt.getComments(), fmt.getFormatting(), Markers.EMPTY);
    }

    @Override
    public J visitArrayAccess(ArrayAccessTree node, CommentsAndFormatting fmt) {
        Expression indexed = convert(node.getExpression());

        CommentsAndFormatting dimensionFmt = format(sourceBefore("["));
        J.ArrayAccess.Dimension dimension = new J.ArrayAccess.Dimension(randomId(), convert(node.getIndex(), t -> sourceBefore("]")),
                dimensionFmt.getComments(), dimensionFmt.getFormatting(), Markers.EMPTY);

        return new J.ArrayAccess(randomId(), indexed, dimension, type(node), fmt.getComments(), fmt.getFormatting(), Markers.EMPTY);
    }

    @Override
    public J visitArrayType(ArrayTypeTree node, CommentsAndFormatting fmt) {
        Tree typeIdent = node.getType();
        int dimCount = 1;

        while (typeIdent instanceof ArrayTypeTree) {
            dimCount++;
            typeIdent = ((ArrayTypeTree) typeIdent).getType();
        }

        TypeTree elemType = convert(typeIdent);

        List<J.ArrayType.Dimension> dimensions = IntStream.range(0, dimCount).mapToObj(n -> {
            CommentsAndFormatting dimFmt = format(sourceBefore("["));
            CommentsAndFormatting emptyFmt = format(sourceBefore("]"));
            return new J.ArrayType.Dimension(randomId(),
                    new J.Empty(randomId(), emptyFmt.getComments(), emptyFmt.getFormatting(), Markers.EMPTY),
                    dimFmt.getComments(),
                    dimFmt.getFormatting(),
                    Markers.EMPTY);
        }).collect(toList());

        return new J.ArrayType(randomId(), elemType, dimensions, fmt.getComments(), fmt.getFormatting(), Markers.EMPTY);
    }

    @Override
    public J visitAssert(AssertTree node, CommentsAndFormatting fmt) {
        skip("assert");
        return new J.Assert(randomId(), convert(((JCAssert) node).cond), fmt.getComments(), fmt.getFormatting(), Markers.EMPTY);
    }

    @Override
    public J visitAssignment(AssignmentTree node, CommentsAndFormatting fmt) {
        Expression variable = convert(node.getVariable(), t -> sourceBefore("="));
        return new J.Assign(randomId(), variable, convert(node.getExpression()), type(node),
                fmt.getComments(), fmt.getFormatting(), Markers.EMPTY);
    }

    @Override
    public J visitBinary(BinaryTree node, CommentsAndFormatting fmt) {
        Expression left = convert(node.getLeftOperand());

        CommentsAndFormatting opPrefix = format(whitespace());
        J.Binary.Operator op;
        switch (((JCBinary) node).getTag()) {
            case PLUS:
                skip("+");
                op = new J.Binary.Operator.Addition(randomId(), opPrefix.getComments(), opPrefix.getFormatting(), Markers.EMPTY);
                break;
            case MINUS:
                skip("-");
                op = new J.Binary.Operator.Subtraction(randomId(), opPrefix.getComments(), opPrefix.getFormatting(), Markers.EMPTY);
                break;
            case DIV:
                skip("/");
                op = new J.Binary.Operator.Division(randomId(), opPrefix.getComments(), opPrefix.getFormatting(), Markers.EMPTY);
                break;
            case MUL:
                skip("*");
                op = new J.Binary.Operator.Multiplication(randomId(), opPrefix.getComments(), opPrefix.getFormatting(), Markers.EMPTY);
                break;
            case MOD:
                skip("%");
                op = new J.Binary.Operator.Modulo(randomId(), opPrefix.getComments(), opPrefix.getFormatting(), Markers.EMPTY);
                break;
            case AND:
                skip("&&");
                op = new J.Binary.Operator.And(randomId(), opPrefix.getComments(), opPrefix.getFormatting(), Markers.EMPTY);
                break;
            case OR:
                skip("||");
                op = new J.Binary.Operator.Or(randomId(), opPrefix.getComments(), opPrefix.getFormatting(), Markers.EMPTY);
                break;
            case BITAND:
                skip("&");
                op = new J.Binary.Operator.BitAnd(randomId(), opPrefix.getComments(), opPrefix.getFormatting(), Markers.EMPTY);
                break;
            case BITOR:
                skip("|");
                op = new J.Binary.Operator.BitOr(randomId(), opPrefix.getComments(), opPrefix.getFormatting(), Markers.EMPTY);
                break;
            case BITXOR:
                skip("^");
                op = new J.Binary.Operator.BitXor(randomId(), opPrefix.getComments(), opPrefix.getFormatting(), Markers.EMPTY);
                break;
            case SL:
                skip("<<");
                op = new J.Binary.Operator.LeftShift(randomId(), opPrefix.getComments(), opPrefix.getFormatting(), Markers.EMPTY);
                break;
            case SR:
                skip(">>");
                op = new J.Binary.Operator.RightShift(randomId(), opPrefix.getComments(), opPrefix.getFormatting(), Markers.EMPTY);
                break;
            case USR:
                skip(">>>");
                op = new J.Binary.Operator.UnsignedRightShift(randomId(), opPrefix.getComments(), opPrefix.getFormatting(), Markers.EMPTY);
                break;
            case LT:
                skip("<");
                op = new J.Binary.Operator.LessThan(randomId(), opPrefix.getComments(), opPrefix.getFormatting(), Markers.EMPTY);
                break;
            case GT:
                skip(">");
                op = new J.Binary.Operator.GreaterThan(randomId(), opPrefix.getComments(), opPrefix.getFormatting(), Markers.EMPTY);
                break;
            case LE:
                skip("<=");
                op = new J.Binary.Operator.LessThanOrEqual(randomId(), opPrefix.getComments(), opPrefix.getFormatting(), Markers.EMPTY);
                break;
            case GE:
                skip(">=");
                op = new J.Binary.Operator.GreaterThanOrEqual(randomId(), opPrefix.getComments(), opPrefix.getFormatting(), Markers.EMPTY);
                break;
            case EQ:
                skip("==");
                op = new J.Binary.Operator.Equal(randomId(), opPrefix.getComments(), opPrefix.getFormatting(), Markers.EMPTY);
                break;
            case NE:
                skip("!=");
                op = new J.Binary.Operator.NotEqual(randomId(), opPrefix.getComments(), opPrefix.getFormatting(), Markers.EMPTY);
                break;
            default:
                throw new IllegalArgumentException("Unexpected binary tag " + ((JCBinary) node).getTag());
        }

        return new J.Binary(randomId(), left, op, convert(node.getRightOperand()), type(node), fmt.getComments(), fmt.getFormatting(), Markers.EMPTY);
    }

    @Override
    public J visitBlock(BlockTree node, CommentsAndFormatting fmt) {
        J.Empty stat = null;

        if ((((JCBlock) node).flags & (long) Flags.STATIC) != 0L) {
            skip("static");
            CommentsAndFormatting emptyFmt = format(sourceBefore("{"));
            stat = new J.Empty(randomId(), emptyFmt.getComments(), emptyFmt.getFormatting(), Markers.EMPTY);
        } else {
            skip("{");
        }

        // filter out synthetic super() invocations and the like
        List<StatementTree> statementTrees = new ArrayList<>();
        for (StatementTree s : node.getStatements()) {
            if (endPos(s) > 0) {
                statementTrees.add(s);
            }
        }

        List<Statement> statements = convertPossibleMultiVariable(statementTrees);

        CommentsAndFormatting endFmt = format(sourceBefore("}"));
        return new J.Block<>(randomId(), stat, statements, fmt.getComments(), fmt.getFormatting(), Markers.EMPTY,
                new J.Block.End(randomId(), endFmt.getComments(), endFmt.getFormatting(), Markers.EMPTY));
    }

    @Override
    public J visitBreak(BreakTree node, CommentsAndFormatting fmt) {
        skip("break");

        J.Ident label = null;
        Name labelName = node.getLabel();
        if (labelName != null) {
            CommentsAndFormatting labelFmt = format(sourceBefore(labelName.toString()));
            label = J.Ident.build(randomId(), labelName.toString(), null, labelFmt.getComments(),
                    labelFmt.getFormatting(), Markers.EMPTY);
            skip(labelName.toString());
        }

        return new J.Break(randomId(), label, fmt.getComments(), fmt.getFormatting(), Markers.EMPTY);
    }

    @Override
    public J visitCase(CaseTree node, CommentsAndFormatting fmt) {
        Expression pattern = convertOrNull(node.getExpression(), t -> sourceBefore(":"));
        if (pattern == null) {
            String def = skip("default");
            CommentsAndFormatting caseFmt = format(sourceBefore(":"));
            pattern = J.Ident.build(randomId(), def, null, caseFmt.getComments(),
                    caseFmt.getFormatting(), Markers.EMPTY);
        }
        return new J.Case(randomId(),
                pattern,
                convertPossibleMultiVariable(node.getStatements()),
                fmt.getComments(),
                fmt.getFormatting(),
                Markers.EMPTY
        );
    }

    @Override
    public J visitCatch(CatchTree node, CommentsAndFormatting fmt) {
        skip("catch");

        CommentsAndFormatting paramFmt = format(sourceBefore("("));
        J.VariableDecls paramDecl = convert(node.getParameter(), t -> sourceBefore(")"));
        J.Parentheses<J.VariableDecls> param = new J.Parentheses<>(randomId(), paramDecl, paramFmt.getComments(), paramFmt.getFormatting(), Markers.EMPTY);

        return new J.Try.Catch(randomId(), param, convert(node.getBlock()),
                fmt.getComments(), fmt.getFormatting(), Markers.EMPTY);
    }

    @Override
    public J visitClass(ClassTree node, CommentsAndFormatting fmt) {
        List<J.Annotation> annotations = convertAll(node.getModifiers().getAnnotations(), noDelim, noDelim);
        List<J.Modifier> modifiers = sortedFlags(node.getModifiers());

        J.ClassDecl.Kind kind;
        if (hasFlag(node.getModifiers(), Flags.ENUM)) {
            CommentsAndFormatting enumFmt = format(sourceBefore("enum"));
            kind = new J.ClassDecl.Kind.Enum(randomId(), enumFmt.getComments(), enumFmt.getFormatting(), Markers.EMPTY);
        } else if (hasFlag(node.getModifiers(), Flags.ANNOTATION)) {
            // note that annotations ALSO have the INTERFACE flag
            CommentsAndFormatting annotFmt = format(sourceBefore("@interface"));
            kind = new J.ClassDecl.Kind.Annotation(randomId(), annotFmt.getComments(), annotFmt.getFormatting(), Markers.EMPTY);
        } else if (hasFlag(node.getModifiers(), Flags.INTERFACE)) {
            CommentsAndFormatting intFmt = format(sourceBefore("interface"));
            kind = new J.ClassDecl.Kind.Interface(randomId(), intFmt.getComments(), intFmt.getFormatting(), Markers.EMPTY);
        } else {
            CommentsAndFormatting clazzFmt = format(sourceBefore("class"));
            kind = new J.ClassDecl.Kind.Class(randomId(), clazzFmt.getComments(), clazzFmt.getFormatting(), Markers.EMPTY);
        }

        CommentsAndFormatting nameFmt = format(sourceBefore(node.getSimpleName().toString()));
        J.Ident name = J.Ident.build(randomId(), ((JCClassDecl) node).getSimpleName().toString(), type(node),
                nameFmt.getComments(), nameFmt.getFormatting(), Markers.EMPTY);

        J.TypeParameters typeParams = null;
        if (!node.getTypeParameters().isEmpty()) {
            CommentsAndFormatting paramsFmt = format(sourceBefore("<"));
            List<J.TypeParameter> params = convertAll(node.getTypeParameters(), commaDelim, t -> sourceBefore(">"));
            typeParams = new J.TypeParameters(randomId(), params, paramsFmt.getComments(),
                    paramsFmt.getFormatting(), Markers.EMPTY);
        }

        J.ClassDecl.Extends extendings = null;
        if (node.getExtendsClause() != null) {
            CommentsAndFormatting extendsFmt = format(sourceBefore("extends"));
            TypeTree extendsClause = convertOrNull(node.getExtendsClause());
            extendings = new J.ClassDecl.Extends(
                    randomId(),
                    extendsClause,
                    extendsFmt.getComments(),
                    extendsFmt.getFormatting(),
                    Markers.EMPTY
            );
        }

        J.ClassDecl.Implements implementings = null;
        if (node.getImplementsClause() != null && !node.getImplementsClause().isEmpty()) {
            CommentsAndFormatting implementsFmt = format(sourceBefore(kind instanceof J.ClassDecl.Kind.Interface ?
                    "extends" : "implements"));
            List<TypeTree> from = convertAll(node.getImplementsClause(), commaDelim, noDelim);
            implementings = new J.ClassDecl.Implements(
                    randomId(),
                    from,
                    implementsFmt.getComments(),
                    implementsFmt.getFormatting(),
                    Markers.EMPTY
            );
        }

        CommentsAndFormatting bodyFmt = format(sourceBefore("{"));

        // enum values are required by the grammar to occur before any ordinary field, constructor, or method members
        // enum values are required by the grammar to occur before any ordinary field, constructor, or method members
        List<Tree> jcEnums = new ArrayList<>();
        for (Tree tree : node.getMembers()) {
            if (tree instanceof JCVariableDecl) {
                if (hasFlag(((JCVariableDecl) tree).getModifiers(), Flags.ENUM)) {
                    jcEnums.add(tree);
                }
            }
        }

        J.EnumValueSet enumSet = null;
        if (!jcEnums.isEmpty()) {
            AtomicBoolean semicolonPresent = new AtomicBoolean(false);

            List<J.EnumValue> enumValues = convertAll(jcEnums, commaDelim, t -> {
                // this semicolon is required when there are non-value members, but can still
                // be present when there are not
                semicolonPresent.set(positionOfNext(";", '}') > 0);
                return semicolonPresent.get() ? sourceBefore(";", '}') : "";
            });

            enumSet = new J.EnumValueSet(randomId(), enumValues, semicolonPresent.get(),
                    emptyList(), Formatting.EMPTY, Markers.EMPTY);
        }

        List<Tree> membersMultiVariablesSeparated = new ArrayList<>();
        for (Tree m : node.getMembers()) {
            // we don't care about the compiler-inserted default constructor,
            // since it will never be subject to refactoring
            if (m instanceof JCMethodDecl && hasFlag(((JCMethodDecl) m).getModifiers(), Flags.GENERATEDCONSTR)) {
                continue;
            }
            if (m instanceof JCVariableDecl && hasFlag(((JCVariableDecl) m).getModifiers(), Flags.ENUM)) {
                continue;
            }
            membersMultiVariablesSeparated.add(m);
        }

        List<J> members = new ArrayList<>();
        if (enumSet != null) {
            members.add(enumSet);
        }
        members.addAll(convertPossibleMultiVariable(membersMultiVariablesSeparated));

        CommentsAndFormatting endFmt = format(sourceBefore("}"));
        var body = new J.Block<>(randomId(), null, members, bodyFmt.getComments(), bodyFmt.getFormatting(),
                Markers.EMPTY, new J.Block.End(randomId(), endFmt.getComments(), endFmt.getFormatting(), Markers.EMPTY));

        return new J.ClassDecl(randomId(), annotations, modifiers, kind, name, typeParams, extendings,
                implementings, body, (JavaType.Class) type(node), fmt.getComments(), fmt.getFormatting(), Markers.EMPTY);
    }

    @Override
<<<<<<< HEAD
    public J visitCompilationUnit(CompilationUnitTree node, CommentsAndFormatting fmt) {
        logger.debug("Building AST for: " + uri);
=======
    public J visitCompilationUnit(CompilationUnitTree node, Formatting fmt) {
        logger.debug("Building AST for: " + path);
>>>>>>> f7f97f01

        JCCompilationUnit cu = (JCCompilationUnit) node;
        CommentsAndFormatting prefix = format(source.substring(0, cu.getStartPosition()));
        cursor(cu.getStartPosition());

        endPosTable = cu.endPositions;

        J.Package packageDecl = null;
        if (cu.getPackageName() != null) {
            CommentsAndFormatting packageFmt = format(sourceBefore("package"));
            Expression packageName = convert(cu.getPackageName());
            CommentsAndFormatting endFmt = format(sourceBefore(";"));
            packageDecl = new J.Package(
                    randomId(),
                    packageName,
                    new J.Empty(randomId(), endFmt.getComments(), endFmt.getFormatting(), Markers.EMPTY),
                    packageFmt.getComments(),
                    packageFmt.getFormatting(),
                    Markers.EMPTY
            );
        }

<<<<<<< HEAD
        List<J.Import> imports = convertAll(node.getImports(), semiDelim, semiDelim);
        List<J.ClassDecl> classDecls = convertAll(node.getTypeDecls().stream()
                        .filter(JCClassDecl.class::isInstance)
                        .collect(toList()),
                this::whitespace, noDelim);
        CommentsAndFormatting endFmt = format(source.substring(cursor));
        return new J.CompilationUnit(
                randomId(),
                uri.toString(),
=======
        return new J.CompilationUnit(randomId(),
                path,
                emptyList(),
>>>>>>> f7f97f01
                packageDecl,
                imports,
                classDecls,
                new J.Empty(randomId(), endFmt.getComments(), endFmt.getFormatting(), Markers.EMPTY),
                prefix.getComments(),
                prefix.getFormatting(),
                Markers.EMPTY,
                styles
        );
    }

    @Override
    public J visitCompoundAssignment(CompoundAssignmentTree node, CommentsAndFormatting fmt) {
        Expression left = convert(((JCAssignOp) node).lhs);

        CommentsAndFormatting opPrefix = format(whitespace());
        J.AssignOp.Operator op;
        switch (((JCAssignOp) node).getTag()) {
            case PLUS_ASG:
                skip("+=");
                op = new J.AssignOp.Operator.Addition(randomId(), opPrefix.getComments(), opPrefix.getFormatting(), Markers.EMPTY);
                break;
            case MINUS_ASG:
                skip("-=");
                op = new J.AssignOp.Operator.Subtraction(randomId(), opPrefix.getComments(), opPrefix.getFormatting(), Markers.EMPTY);
                break;
            case DIV_ASG:
                skip("/=");
                op = new J.AssignOp.Operator.Division(randomId(), opPrefix.getComments(), opPrefix.getFormatting(), Markers.EMPTY);
                break;
            case MUL_ASG:
                skip("*=");
                op = new J.AssignOp.Operator.Multiplication(randomId(), opPrefix.getComments(), opPrefix.getFormatting(), Markers.EMPTY);
                break;
            case MOD_ASG:
                skip("%=");
                op = new J.AssignOp.Operator.Modulo(randomId(), opPrefix.getComments(), opPrefix.getFormatting(), Markers.EMPTY);
                break;
            case BITAND_ASG:
                skip("&=");
                op = new J.AssignOp.Operator.BitAnd(randomId(), opPrefix.getComments(), opPrefix.getFormatting(), Markers.EMPTY);
                break;
            case BITOR_ASG:
                skip("|=");
                op = new J.AssignOp.Operator.BitOr(randomId(), opPrefix.getComments(), opPrefix.getFormatting(), Markers.EMPTY);
                break;
            case BITXOR_ASG:
                skip("^=");
                op = new J.AssignOp.Operator.BitXor(randomId(), opPrefix.getComments(), opPrefix.getFormatting(), Markers.EMPTY);
                break;
            case SL_ASG:
                skip("<<=");
                op = new J.AssignOp.Operator.LeftShift(randomId(), opPrefix.getComments(), opPrefix.getFormatting(), Markers.EMPTY);
                break;
            case SR_ASG:
                skip(">>=");
                op = new J.AssignOp.Operator.RightShift(randomId(), opPrefix.getComments(), opPrefix.getFormatting(), Markers.EMPTY);
                break;
            case USR_ASG:
                skip(">>>=");
                op = new J.AssignOp.Operator.UnsignedRightShift(randomId(), opPrefix.getComments(), opPrefix.getFormatting(), Markers.EMPTY);
                break;
            default:
                throw new IllegalArgumentException("Unexpected compound assignment tag " + ((JCAssignOp) node).getTag());
        }

        return new J.AssignOp(randomId(),
                left,
                op,
                convert(((JCAssignOp) node).rhs),
                type(node),
                fmt.getComments(),
                fmt.getFormatting(),
                Markers.EMPTY
        );
    }

    @Override
    public J visitConditionalExpression(ConditionalExpressionTree node, CommentsAndFormatting fmt) {
        return new J.Ternary(randomId(),
                convert(node.getCondition(), t -> sourceBefore("?")),
                convert(node.getTrueExpression(), t -> sourceBefore(":")),
                convert(node.getFalseExpression()),
                type(node),
                fmt.getComments(),
                fmt.getFormatting(),
                Markers.EMPTY
        );
    }

    @Override
    public J visitContinue(ContinueTree node, CommentsAndFormatting fmt) {
        skip("continue");
        Name label = node.getLabel();
        J.Ident labelIdent = null;
        if (label != null) {
            CommentsAndFormatting labelFmt = format(sourceBefore(label.toString()));
            labelIdent = J.Ident.build(randomId(), label.toString(), null, labelFmt.getComments(),
                    labelFmt.getFormatting(), Markers.EMPTY);
        }
        return new J.Continue(randomId(), labelIdent, fmt.getComments(), fmt.getFormatting(), Markers.EMPTY);
    }

    @Override
    public J visitDoWhileLoop(DoWhileLoopTree node, CommentsAndFormatting fmt) {
        skip("do");
        Statement stat = convert(node.getStatement());
        CommentsAndFormatting whileFmt = format(sourceBefore("while"));
        J.Parentheses<Expression> condition = convert(node.getCondition());
        return new J.DoWhileLoop(
                randomId(),
                stat,
                new J.DoWhileLoop.While(randomId(), condition, whileFmt.getComments(), whileFmt.getFormatting(), Markers.EMPTY),
                fmt.getComments(),
                fmt.getFormatting(),
                Markers.EMPTY
        );
    }

    @Override
    public J visitEmptyStatement(EmptyStatementTree node, CommentsAndFormatting fmt) {
        return new J.Empty(randomId(), fmt.getComments(), fmt.getFormatting(), Markers.EMPTY);
    }

    @Override
    public J visitEnhancedForLoop(EnhancedForLoopTree node, CommentsAndFormatting fmt) {
        skip("for");
        CommentsAndFormatting ctrlFmt = format(sourceBefore("("));
        J.VariableDecls variable = convert(node.getVariable(), t -> sourceBefore(":"));
        Expression expression = convert(node.getExpression(), t -> sourceBefore(")"));

        return new J.ForEachLoop(randomId(),
                new J.ForEachLoop.Control(randomId(), variable, expression, ctrlFmt.getComments(),
                        ctrlFmt.getFormatting(), Markers.EMPTY),
                convert(node.getStatement(), statementDelim),
                fmt.getComments(),
                fmt.getFormatting(),
                Markers.EMPTY
        );
    }

    private J visitEnumVariable(VariableTree node, CommentsAndFormatting fmt) {
        skip(node.getName().toString());
        J.Ident name = J.Ident.build(randomId(), node.getName().toString(), type(node),
                emptyList(), Formatting.EMPTY, Markers.EMPTY);

        J.NewClass initializer = null;
        if (source.charAt(endPos(node) - 1) == ')' || source.charAt(endPos(node) - 1) == '}') {
            initializer = convert(node.getInitializer());
        }

        return new J.EnumValue(randomId(), name, initializer, fmt.getComments(), fmt.getFormatting(), Markers.EMPTY);
    }

    @Override
    public J visitForLoop(ForLoopTree node, CommentsAndFormatting fmt) {
        skip("for");
        CommentsAndFormatting ctrlFmt = format(sourceBefore("("));

        Statement init = convertPossibleMultiVariable(node.getInitializer())
                .stream()
                .filter(Statement.class::isInstance)
                .map(Statement.class::cast)
                .findAny()
                .orElseGet(() -> {
                    CommentsAndFormatting emptyFmt = format(sourceBefore(";"));
                    return new J.Empty(randomId(), emptyFmt.getComments(), emptyFmt.getFormatting(), Markers.EMPTY);
                });

        Expression condition = convertOrNull(node.getCondition(), semiDelim);
        if (condition == null) {
            CommentsAndFormatting emptyFmt = format(sourceBefore(";"));
            condition = new J.Empty(randomId(), emptyFmt.getComments(), emptyFmt.getFormatting(), Markers.EMPTY);
        }

        List<Statement> update;
        if (node.getUpdate().isEmpty()) {
            CommentsAndFormatting emptyFmt = format(sourceBefore(")"));
            update = singletonList(new J.Empty(randomId(), emptyFmt.getComments(), emptyFmt.getFormatting(), Markers.EMPTY));
        } else {
            update = new ArrayList<>();
            List<? extends ExpressionStatementTree> nodeUpdate = node.getUpdate();
            for (int i = 0; i < nodeUpdate.size(); i++) {
                ExpressionStatementTree tree = nodeUpdate.get(i);
                update.add(convert(tree, i == nodeUpdate.size() - 1 ? t -> sourceBefore(")") : commaDelim));
            }
        }

        return new J.ForLoop(
                randomId(),
                new J.ForLoop.Control(randomId(), init, condition, update, ctrlFmt.getComments(), ctrlFmt.getFormatting(), Markers.EMPTY),
                convert(node.getStatement(), statementDelim),
                fmt.getComments(),
                fmt.getFormatting(),
                Markers.EMPTY
        );
    }

    @Override
    public J visitIdentifier(IdentifierTree node, CommentsAndFormatting fmt) {
        cursor += node.getName().toString().length();
        return J.Ident.build(randomId(), node.getName().toString(), type(node),
                fmt.getComments(), fmt.getFormatting(), Markers.EMPTY);
    }

    @Override
    public J visitIf(IfTree node, CommentsAndFormatting fmt) {
        skip("if");

        J.Parentheses<Expression> ifPart = convert(node.getCondition());
        Statement then = convert(node.getThenStatement());

        J.If.Else elsePart = null;
        if (node.getElseStatement() instanceof JCTree.JCStatement) {
            CommentsAndFormatting elseFmt = format(sourceBefore("else"));
            elsePart = new J.If.Else(randomId(), convert(node.getElseStatement(), statementDelim),
                    elseFmt.getComments(), elseFmt.getFormatting(), Markers.EMPTY);
        }

        return new J.If(randomId(), ifPart, then, elsePart, fmt.getComments(),
                fmt.getFormatting(), Markers.EMPTY);
    }

    @Override
    public J visitImport(ImportTree node, CommentsAndFormatting fmt) {
        skip("import");
        skipPattern("\\s+static");
        return new J.Import(randomId(), convert(node.getQualifiedIdentifier()), node.isStatic(), fmt.getComments(), fmt.getFormatting(), Markers.EMPTY);
    }

    @Override
    public J visitInstanceOf(InstanceOfTree node, CommentsAndFormatting fmt) {
        return new J.InstanceOf(
                randomId(),
                convert(node.getExpression(), t -> sourceBefore("instanceof")),
                convert(node.getType()),
                type(node),
                fmt.getComments(),
                fmt.getFormatting(),
                Markers.EMPTY
        );
    }

    @Override
    public J visitLabeledStatement(LabeledStatementTree node, CommentsAndFormatting fmt) {
        skip(node.getLabel().toString());
        CommentsAndFormatting endFmt = format(sourceBefore(":"));
        return new J.Label(
                randomId(),
                J.Ident.build(randomId(), node.getLabel().toString(), null, emptyList(),
                        Formatting.EMPTY, Markers.EMPTY),
                new J.Empty(randomId(), endFmt.getComments(), endFmt.getFormatting(), Markers.EMPTY),
                convert(node.getStatement()),
                fmt.getComments(),
                fmt.getFormatting(),
                Markers.EMPTY
        );
    }

    @Override
    public J visitLambdaExpression(LambdaExpressionTree node, CommentsAndFormatting fmt) {
        boolean parenthesized = source.charAt(cursor) == '(';
        skip("(");

        List<Expression> paramList;
        if (parenthesized && node.getParameters().isEmpty()) {
            CommentsAndFormatting paramsFmt = format(sourceBefore(")"));
            paramList = singletonList(new J.Empty(randomId(),
                    paramsFmt.getComments(), paramsFmt.getFormatting(), Markers.EMPTY));
        } else {
            paramList = convertAll(node.getParameters(), commaDelim,
                    t -> parenthesized ? sourceBefore(")") : "");
        }

        J.Lambda.Parameters params = new J.Lambda.Parameters(randomId(), parenthesized, paramList, Markers.EMPTY);
        CommentsAndFormatting arrowFmt = format(sourceBefore("->"));
        J.Lambda.Arrow arrow = new J.Lambda.Arrow(randomId(), arrowFmt.getComments(), arrowFmt.getFormatting(), Markers.EMPTY);

        J body;
        if (node.getBody() instanceof JCTree.JCBlock) {
            String prefix = sourceBefore("{");
            cursor--;
            body = convert(node.getBody());
            body = body.withPrefix(prefix);
        } else {
            body = convert(node.getBody());
        }

        return new J.Lambda(randomId(),
                params,
                arrow,
                body,
                type(node),
                fmt.getComments(),
                fmt.getFormatting(),
                Markers.EMPTY
        );
    }

    @Override
    public J visitLiteral(LiteralTree node, CommentsAndFormatting fmt) {
        cursor(endPos(node));
        Object value = node.getValue();
        JavaType.Primitive type = primitive(((JCTree.JCLiteral) node).typetag);
        return new J.Literal(randomId(),
                value,
                source.substring(((JCLiteral) node).getStartPosition(), endPos(node)),
                type,
                fmt.getComments(),
                fmt.getFormatting(),
                Markers.EMPTY
        );
    }

    @Override
    public J visitMemberReference(MemberReferenceTree node, CommentsAndFormatting fmt) {
        JCMemberReference ref = (JCMemberReference) node;
        Expression expr = convert(ref.expr, t -> sourceBefore("::"));

        String referenceName;
        switch (ref.getMode()) {
            case NEW:
                referenceName = "new";
                break;
            case INVOKE:
            default:
                referenceName = node.getName().toString();
                break;
        }

        J.TypeParameters typeParams = convertTypeParameters(node.getTypeArguments());
        CommentsAndFormatting refFmt = format(sourceBefore(referenceName));
        J.Ident reference = J.Ident.build(randomId(), referenceName, null,
                refFmt.getComments(), refFmt.getFormatting(), Markers.EMPTY);

        return new J.MemberReference(randomId(), expr, typeParams, reference, type(node), fmt.getComments(), fmt.getFormatting(), Markers.EMPTY);
    }

    @Override
    public J visitMemberSelect(MemberSelectTree node, CommentsAndFormatting fmt) {
        JCFieldAccess fieldAccess = (JCFieldAccess) node;
        Expression target = convert(fieldAccess.selected, t -> sourceBefore("."));
        CommentsAndFormatting nameFmt = format(sourceBefore(fieldAccess.name.toString()));
        J.Ident name = J.Ident.build(randomId(), fieldAccess.name.toString(), null,
                nameFmt.getComments(), nameFmt.getFormatting(), Markers.EMPTY);
        return new J.FieldAccess(randomId(), target, name, type(node), fmt.getComments(), fmt.getFormatting(), Markers.EMPTY);
    }

    @Override
    public J visitMethodInvocation(MethodInvocationTree node, CommentsAndFormatting fmt) {
        JCExpression jcSelect = ((JCTree.JCMethodInvocation) node).getMethodSelect();

        Expression select = null;
        if (jcSelect instanceof JCFieldAccess) {
            select = convert(((JCFieldAccess) jcSelect).selected, t -> sourceBefore("."));
        } else if (!(jcSelect instanceof JCIdent)) {
            throw new IllegalStateException("Unexpected method select type " + jcSelect.getClass().getSimpleName());
        }

        // generic type parameters can only exist on qualified targets
        J.MethodInvocation.TypeParameters typeParams = null;
        if (!node.getTypeArguments().isEmpty()) {
            CommentsAndFormatting genericFmt = format(sourceBefore("<"));

            List<Expression> genericParams = convertAll(node.getTypeArguments(), commaDelim, t -> sourceBefore(">"));

            List<J.TypeParameter> mappedGenericParams = new ArrayList<>();
            for (Expression gp : genericParams) {
                J.TypeParameter typeParameter = new J.TypeParameter(randomId(), emptyList(),
                        gp.withComments(emptyList()).withFormatting(Formatting.EMPTY), null, gp.getComments(),
                        gp.getFormatting(), Markers.EMPTY);
                mappedGenericParams.add(typeParameter);
            }

            typeParams = new J.TypeParameters(
                    randomId(),
                    mappedGenericParams,
                    genericFmt.getComments(),
                    genericFmt.getFormatting(),
                    Markers.EMPTY
            );
        }

        J.Ident name;
        if (jcSelect instanceof JCFieldAccess) {
            String selectName = ((JCFieldAccess) jcSelect).name.toString();
            CommentsAndFormatting nameFmt = format(sourceBefore(selectName));
            name = J.Ident.build(randomId(), selectName, null,
                    nameFmt.getComments(), nameFmt.getFormatting(), Markers.EMPTY);
        } else {
            name = convert(jcSelect);
        }

        CommentsAndFormatting argsFmt = format(sourceBefore("("));
        J.MethodInvocation.Arguments args;
        if (node.getArguments().isEmpty()) {
            CommentsAndFormatting emptyFmt = format(sourceBefore(")"));
            args = new J.MethodInvocation.Arguments(randomId(),
                    singletonList(new J.Empty(randomId(), emptyFmt.getComments(), emptyFmt.getFormatting(), Markers.EMPTY)),
                    argsFmt.getComments(),
                    argsFmt.getFormatting(),
                    Markers.EMPTY
            );
        } else {
            args = new J.MethodInvocation.Arguments(randomId(),
                    convertAll(node.getArguments(), commaDelim, t -> sourceBefore(")")),
                    argsFmt.getComments(),
                    argsFmt.getFormatting(),
                    Markers.EMPTY
            );
        }

        Symbol genericSymbolAny = (jcSelect instanceof JCFieldAccess) ? ((JCFieldAccess) jcSelect).sym : ((JCIdent) jcSelect).sym;

        // if the symbol is not a method symbol, there is a parser error in play
        Symbol.MethodSymbol genericSymbol = genericSymbolAny instanceof Symbol.MethodSymbol ? (Symbol.MethodSymbol) genericSymbolAny : null;

        JavaType.Method type = null;
        if (genericSymbol != null && jcSelect.type != null) {
            Function<com.sun.tools.javac.code.Type, JavaType.Method.Signature> signature = t -> {
                if (t instanceof com.sun.tools.javac.code.Type.MethodType) {
                    com.sun.tools.javac.code.Type.MethodType mt = (com.sun.tools.javac.code.Type.MethodType) t;

                    List<JavaType> paramTypes = new ArrayList<>();
                    for (Type argtype : mt.argtypes) {
                        if (argtype != null) {
                            JavaType javaType = type(argtype);
                            paramTypes.add(javaType);
                        }
                    }

                    return new JavaType.Method.Signature(type(mt.restype), paramTypes);
                }
                return null;
            };

            JavaType.Method.Signature genericSignature;
            if (genericSymbol.type instanceof com.sun.tools.javac.code.Type.ForAll) {
                genericSignature = signature.apply(((com.sun.tools.javac.code.Type.ForAll) genericSymbol.type).qtype);
            } else {
                genericSignature = signature.apply(genericSymbol.type);
            }

            List<String> paramNames = new ArrayList<>();
            for (Symbol.VarSymbol p : genericSymbol.params()) {
                String s = p.name.toString();
                paramNames.add(s);
            }

            type = JavaType.Method.build(
                    TypeUtils.asClass(type(genericSymbol.owner)),
                    name.getSimpleName(),
                    genericSignature,
                    signature.apply(jcSelect.type),
                    paramNames,
                    filteredFlags(genericSymbol)
            );
        }

        return new J.MethodInvocation(randomId(), select, typeParams, name, args, type, fmt.getComments(), fmt.getFormatting(), Markers.EMPTY);
    }

    @Override
    public J visitMethod(MethodTree node, CommentsAndFormatting fmt) {
        logger.trace("Visiting method {}", node.getName());

        List<J.Annotation> annotations = convertAll(node.getModifiers().getAnnotations(), noDelim, noDelim);
        List<J.Modifier> modifiers = sortedFlags(node.getModifiers());

        // see https://docs.oracle.com/javase/tutorial/java/generics/methods.html
        J.TypeParameters typeParams = null;
        if (!node.getTypeParameters().isEmpty()) {
            CommentsAndFormatting genericFmt = format(sourceBefore("<"));
            typeParams = new J.TypeParameters(randomId(), convertAll(node.getTypeParameters(), commaDelim, t -> sourceBefore(">")),
                    genericFmt.getComments(), genericFmt.getFormatting(), Markers.EMPTY);
        }

        TypeTree returnType = convertOrNull(node.getReturnType());

        J.Ident name;
        if ("<init>".equals(node.getName().toString())) {
            Symbol.MethodSymbol nodeSym = ((JCMethodDecl) node).sym;
            String owner = null;
            if (nodeSym == null) {
                for (Tree tree : getCurrentPath()) {
                    if (tree instanceof JCClassDecl) {
                        owner = ((JCClassDecl) tree).getSimpleName().toString();
                        break;
                    }
                }

                if (owner == null) {
                    throw new IllegalStateException("Should have been able to locate an owner");
                }
            } else {
                owner = ((JCMethodDecl) node).sym.owner.name.toString();
            }
            
            CommentsAndFormatting ownerFmt = format(sourceBefore(owner));
            name = J.Ident.build(randomId(), owner, null, ownerFmt.getComments(),
                    ownerFmt.getFormatting(), Markers.EMPTY);
        } else {
            CommentsAndFormatting nameFmt = format(sourceBefore(node.getName().toString()));
            name = J.Ident.build(randomId(), node.getName().toString(), null,
                    nameFmt.getComments(), nameFmt.getFormatting(), Markers.EMPTY);
        }

        CommentsAndFormatting paramFmt = format(sourceBefore("("));
        J.MethodDecl.Parameters params;
        if (!node.getParameters().isEmpty()) {
            params = new J.MethodDecl.Parameters(randomId(), convertAll(node.getParameters(), commaDelim, t -> sourceBefore(")")),
                    paramFmt.getComments(), paramFmt.getFormatting(), Markers.EMPTY);
        } else {
            CommentsAndFormatting emptyFmt = format(sourceBefore(")"));
            params = new J.MethodDecl.Parameters(
                    randomId(),
                    singletonList(new J.Empty(randomId(), emptyFmt.getComments(), emptyFmt.getFormatting(), Markers.EMPTY)),
                    paramFmt.getComments(),
                    paramFmt.getFormatting(),
                    Markers.EMPTY
            );
        }

        J.MethodDecl.Throws throwss = null;
        if (!node.getThrows().isEmpty()) {
            CommentsAndFormatting throwsFmt = format(sourceBefore("throws"));
            throwss = new J.MethodDecl.Throws(randomId(), convertAll(node.getThrows(), commaDelim, noDelim),
                    throwsFmt.getComments(), throwsFmt.getFormatting(), Markers.EMPTY);
        }

        J.Block<Statement> body = convertOrNull(node.getBody());

        J.MethodDecl.Default defaultValue = null;
        if (node.getDefaultValue() != null) {
            CommentsAndFormatting defaultFmt = format(sourceBefore("default"));
            defaultValue = new J.MethodDecl.Default(randomId(), convert(node.getDefaultValue()),
                    defaultFmt.getComments(), defaultFmt.getFormatting(), Markers.EMPTY);
        }

        return new J.MethodDecl(randomId(), annotations, modifiers, typeParams, returnType, name, params, throwss, body, defaultValue, fmt.getComments(), fmt.getFormatting(), Markers.EMPTY);
    }

    @Override
    public J visitNewArray(NewArrayTree node, CommentsAndFormatting fmt) {
        skip("new");

        JCExpression jcVarType = ((JCNewArray) node).elemtype;
        TypeTree typeExpr;
        if (jcVarType instanceof JCArrayTypeTree) {
            // we'll capture the array dimensions in a bit, just convert the element type
            JCExpression elementType = ((JCArrayTypeTree) jcVarType).elemtype;
            while (elementType instanceof JCArrayTypeTree) {
                elementType = ((JCArrayTypeTree) elementType).elemtype;
            }
            typeExpr = convertOrNull(elementType);
        } else {
            typeExpr = convertOrNull(jcVarType);
        }

        List<J.NewArray.Dimension> dimensions = new ArrayList<>();
        List<? extends ExpressionTree> nodeDimensions = node.getDimensions();
        for (ExpressionTree dim : nodeDimensions) {
            String dimensionPrefix = sourceBefore("[");
            Expression size = convert(dim, t -> sourceBefore("]"));
            CommentsAndFormatting dimFmt = format(dimensionPrefix);
            dimensions.add(new J.NewArray.Dimension(
                    randomId(),
                    size,
                    dimFmt.getComments(),
                    dimFmt.getFormatting(),
                    Markers.EMPTY
            ));
        }

        Matcher matcher = Pattern.compile("\\G(\\s*)\\[(\\s*)]").matcher(source);
        while (matcher.find(cursor)) {
            cursor(matcher.end());
            CommentsAndFormatting emptyFmt = format(matcher.group(2));
            J.Empty ws = new J.Empty(randomId(), emptyFmt.getComments(), emptyFmt.getFormatting(), Markers.EMPTY);
            CommentsAndFormatting dimFmt = format(matcher.group(1));
            dimensions.add(new J.NewArray.Dimension(randomId(), ws, dimFmt.getComments(), dimFmt.getFormatting(), Markers.EMPTY));
        }

        J.NewArray.Initializer initializer = null;
        if (node.getInitializers() != null) {
            CommentsAndFormatting initFmt = format(sourceBefore("{"));
            List<Expression> initializers;
            if (node.getInitializers().isEmpty()) {
                CommentsAndFormatting emptyFmt = format(sourceBefore("}"));
                initializers = singletonList(new J.Empty(randomId(), emptyFmt.getComments(), emptyFmt.getFormatting(), Markers.EMPTY));
            } else {
                initializers = convertAll(node.getInitializers(), commaDelim, t -> sourceBefore("}"));
            }
            initializer = new J.NewArray.Initializer(randomId(), initializers, initFmt.getComments(), initFmt.getFormatting(), Markers.EMPTY);
        }

        return new J.NewArray(randomId(), typeExpr, dimensions, initializer, type(node), fmt.getComments(), fmt.getFormatting(), Markers.EMPTY);
    }

    @Override
    public J visitNewClass(NewClassTree node, CommentsAndFormatting fmt) {
        Expression encl = node.getEnclosingExpression() == null ? null : convert(node.getEnclosingExpression());

        if (encl != null) {
            encl = encl.withSuffix(sourceBefore("."));
        }

        String whitespaceBeforeNew = "";

        Tree parent = getCurrentPath().getParentPath().getLeaf();
        if (!(parent instanceof JCVariableDecl && ((((JCVariableDecl) parent).mods.flags & Flags.ENUM) != 0))) {
            whitespaceBeforeNew = sourceBefore("new");
            skip("new");
        }

        // for enum definitions with anonymous class initializers, endPos of node identifier will be -1
        TypeTree clazz = endPos(node.getIdentifier()) >= 0 ? convertOrNull(node.getIdentifier()) : null;

        J.NewClass.Arguments args = null;
        if (positionOfNext("(", '{') > -1) {
            CommentsAndFormatting argFmt = format(sourceBefore("("));
            if (node.getArguments().isEmpty()) {
                CommentsAndFormatting emptyFmt = format(sourceBefore(")"));
                args = new J.NewClass.Arguments(randomId(),
                        singletonList(new J.Empty(randomId(), emptyFmt.getComments(), emptyFmt.getFormatting(), Markers.EMPTY)),
                        argFmt.getComments(),
                        argFmt.getFormatting(),
                        Markers.EMPTY);
            } else args = new J.NewClass.Arguments(randomId(),
                    convertAll(node.getArguments(), commaDelim, t -> sourceBefore(")")),
                    argFmt.getComments(),
                    argFmt.getFormatting(),
                    Markers.EMPTY);
        }

        J.Block<?> body = null;
        if (node.getClassBody() != null) {
            CommentsAndFormatting bodyFmt = format(sourceBefore("{"));

            // we don't care about the compiler-inserted default constructor,
            // since it will never be subject to refactoring
            List<Tree> members = new ArrayList<>();
            for (Tree m : node.getClassBody().getMembers()) {
                if (!(m instanceof JCMethodDecl) || (((JCMethodDecl) m).getModifiers().flags & Flags.GENERATEDCONSTR) == 0L) {
                    members.add(m);
                }
            }

            List<J> mappedMembers = convertAll(members, noDelim, noDelim);

            CommentsAndFormatting endFmt = format(sourceBefore("}"));
            body = new J.Block<>(randomId(), null, mappedMembers, bodyFmt.getComments(), bodyFmt.getFormatting(), Markers.EMPTY,
                    new J.Block.End(randomId(), endFmt.getComments(), endFmt.getFormatting(), Markers.EMPTY));
        }

        CommentsAndFormatting beforeNewFmt = format(whitespaceBeforeNew);
        return new J.NewClass(
                randomId(),
                encl,
                new J.NewClass.New(UUID.randomUUID(), beforeNewFmt.getComments(), beforeNewFmt.getFormatting(), Markers.EMPTY),
                clazz,
                args,
                body,
                type(((JCNewClass) node).type),
                fmt.getComments(),
                fmt.getFormatting(),
                Markers.EMPTY
        );
    }

    @Override
    public J visitParameterizedType(ParameterizedTypeTree node, CommentsAndFormatting fmt) {
        return new J.ParameterizedType(randomId(), convert(node.getType()), convertTypeParameters(node.getTypeArguments()), fmt.getComments(), fmt.getFormatting(), Markers.EMPTY);
    }

    @Override
    public J visitParenthesized(ParenthesizedTree node, CommentsAndFormatting fmt) {
        skip("(");
        return new J.Parentheses<Expression>(randomId(), convert(node.getExpression(), t -> sourceBefore(")")), fmt.getComments(), fmt.getFormatting(), Markers.EMPTY);
    }

    @Override
    public J visitPrimitiveType(PrimitiveTypeTree node, CommentsAndFormatting fmt) {
        cursor(endPos(node));

        JavaType.Primitive primitiveType;
        switch (node.getPrimitiveTypeKind()) {
            case BOOLEAN:
                primitiveType = JavaType.Primitive.Boolean;
                break;
            case BYTE:
                primitiveType = JavaType.Primitive.Byte;
                break;
            case CHAR:
                primitiveType = JavaType.Primitive.Char;
                break;
            case DOUBLE:
                primitiveType = JavaType.Primitive.Double;
                break;
            case FLOAT:
                primitiveType = JavaType.Primitive.Float;
                break;
            case INT:
                primitiveType = JavaType.Primitive.Int;
                break;
            case LONG:
                primitiveType = JavaType.Primitive.Long;
                break;
            case SHORT:
                primitiveType = JavaType.Primitive.Short;
                break;
            case VOID:
                primitiveType = JavaType.Primitive.Void;
                break;
            default:
                throw new IllegalArgumentException("Unknown primitive type " + node.getPrimitiveTypeKind());
        }

        return new J.Primitive(randomId(), primitiveType, fmt.getComments(), fmt.getFormatting(), Markers.EMPTY);
    }

    @Override
    public J visitReturn(ReturnTree node, CommentsAndFormatting fmt) {
        skip("return");
        return new J.Return(randomId(), convertOrNull(node.getExpression()), fmt.getComments(), fmt.getFormatting(), Markers.EMPTY);
    }

    @Override
    public J visitSwitch(SwitchTree node, CommentsAndFormatting fmt) {
        skip("switch");
        J.Parentheses<Expression> selector = convert(node.getExpression());

        CommentsAndFormatting caseFmt = format(sourceBefore("{"));
        List<J.Case> cases = convertAll(node.getCases(), noDelim, noDelim);
        CommentsAndFormatting endFmt = format(sourceBefore("}"));

        return new J.Switch(
                randomId(),
                selector,
                new J.Block<>(randomId(), null, cases, caseFmt.getComments(),
                        caseFmt.getFormatting(), Markers.EMPTY,
                        new J.Block.End(randomId(), endFmt.getComments(), endFmt.getFormatting(), Markers.EMPTY)),
                fmt.getComments(),
                fmt.getFormatting(),
                Markers.EMPTY
        );
    }

    @Override
    public J visitSynchronized(SynchronizedTree node, CommentsAndFormatting fmt) {
        skip("synchronized");
        return new J.Synchronized(randomId(),
                convert(node.getExpression()),
                convert(node.getBlock()),
                fmt.getComments(),
                fmt.getFormatting(),
                Markers.EMPTY
        );
    }

    @Override
    public J visitThrow(ThrowTree node, CommentsAndFormatting fmt) {
        skip("throw");
        return new J.Throw(randomId(), convert(node.getExpression()), fmt.getComments(), fmt.getFormatting(), Markers.EMPTY);
    }

    @Override
    public J visitTry(TryTree node, CommentsAndFormatting fmt) {
        skip("try");
        J.Try.Resources resources = null;
        if (!node.getResources().isEmpty()) {
            CommentsAndFormatting resourcesFmt = format(sourceBefore("("));
            List<J.VariableDecls> decls = convertAll(node.getResources(), semiDelim, t -> sourceBefore(")"));
            resources = new J.Try.Resources(randomId(), decls, resourcesFmt.getComments(),
                    resourcesFmt.getFormatting(), Markers.EMPTY);
        }

        J.Block<Statement> block = convert(node.getBlock());
        List<J.Try.Catch> catches = convertAll(node.getCatches(), noDelim, noDelim);

        J.Try.Finally finallyy = null;
        if (node.getFinallyBlock() != null) {
            CommentsAndFormatting finallyFmt = format(sourceBefore("finally"));
            finallyy = new J.Try.Finally(randomId(),
                    convert(node.getFinallyBlock()),
                    finallyFmt.getComments(),
                    finallyFmt.getFormatting(),
                    Markers.EMPTY
            );
        }

        return new J.Try(randomId(), resources, block, catches, finallyy, fmt.getComments(), fmt.getFormatting(), Markers.EMPTY);
    }

    @Override
    public J visitTypeCast(TypeCastTree node, CommentsAndFormatting fmt) {
        CommentsAndFormatting clazzFmt = format(sourceBefore("("));
        J.Parentheses<TypeTree> clazz = new J.Parentheses<>(
                randomId(),
                convert(node.getType(), t -> sourceBefore(")")),
                clazzFmt.getComments(),
                clazzFmt.getFormatting(),
                Markers.EMPTY
        );

        return new J.TypeCast(randomId(), clazz, convert(node.getExpression()), fmt.getComments(), fmt.getFormatting(), Markers.EMPTY);
    }

    @Override
    public J visitAnnotatedType(AnnotatedTypeTree node, CommentsAndFormatting fmt) {
        List<J.Annotation> annotations = convertAll(node.getAnnotations(), noDelim, noDelim);
        return new J.AnnotatedType(randomId(), annotations, convert(node.getUnderlyingType()),
                fmt.getComments(), fmt.getFormatting(), Markers.EMPTY);
    }

    @Override
    public J visitTypeParameter(TypeParameterTree node, CommentsAndFormatting fmt) {
        List<J.Annotation> annotations = convertAll(node.getAnnotations(), noDelim, noDelim);

        CommentsAndFormatting nameFmt = format(sourceBefore(node.getName().toString()));
        Expression name = TreeBuilder
                .buildName(node.getName().toString())
                .withComments(nameFmt.getComments())
                .withFormatting(nameFmt.getFormatting());

        J.TypeParameter.Bounds bounds = null;
        if (!node.getBounds().isEmpty()) {
            CommentsAndFormatting boundFmt = format(!node.getBounds().isEmpty() ? sourceBefore("extends") : "");
            // see https://docs.oracle.com/javase/tutorial/java/generics/bounded.html
            bounds = new J.TypeParameter.Bounds(randomId(), convertAll(node.getBounds(), t -> sourceBefore("&"), noDelim),
                    boundFmt.getComments(), boundFmt.getFormatting(), Markers.EMPTY);
        }

        return new J.TypeParameter(randomId(), annotations, name, bounds, fmt.getComments(), fmt.getFormatting(), Markers.EMPTY);
    }

    @Override
    public J visitUnionType(UnionTypeTree node, CommentsAndFormatting fmt) {
        return new J.MultiCatch(randomId(), convertAll(node.getTypeAlternatives(), t -> sourceBefore("|"), noDelim), fmt.getComments(), fmt.getFormatting(), Markers.EMPTY);
    }

    @Override
    public J visitUnary(UnaryTree node, CommentsAndFormatting fmt) {
        JCUnary unary = (JCUnary) node;
        Tag tag = unary.getTag();
        J.Unary.Operator op;
        Expression expr;

        switch (tag) {
            case POS: {
                skip("+");
                op = new J.Unary.Operator.Positive(randomId(), Markers.EMPTY);
                expr = convert(unary.arg);
                break;
            }
            case NEG: {
                skip("-");
                op = new J.Unary.Operator.Negative(randomId(), Markers.EMPTY);
                expr = convert(unary.arg);
                break;
            }
            case PREDEC: {
                skip("--");
                op = new J.Unary.Operator.PreDecrement(randomId(), Markers.EMPTY);
                expr = convert(unary.arg);
                break;
            }
            case PREINC: {
                skip("++");
                op = new J.Unary.Operator.PreIncrement(randomId(), Markers.EMPTY);
                expr = convert(unary.arg);
                break;
            }
            case POSTDEC: {
                expr = convert(unary.arg);
                CommentsAndFormatting opFmt = format(sourceBefore("--"));
                op = new J.Unary.Operator.PostDecrement(randomId(), opFmt.getComments(), opFmt.getFormatting(), Markers.EMPTY);
                break;
            }
            case POSTINC: {
                expr = convert(unary.arg);
                CommentsAndFormatting opFmt = format(sourceBefore("++"));
                op = new J.Unary.Operator.PostIncrement(randomId(), opFmt.getComments(), opFmt.getFormatting(), Markers.EMPTY);
                break;
            }
            case COMPL: {
                skip("~");
                op = new J.Unary.Operator.Complement(randomId(), Markers.EMPTY);
                expr = convert(unary.arg);
                break;
            }
            case NOT: {
                skip("!");
                op = new J.Unary.Operator.Not(randomId(), Markers.EMPTY);
                expr = convert(unary.arg);
                break;
            }
            default:
                throw new IllegalArgumentException("Unexpected unary tag " + tag);
        }

        return new J.Unary(randomId(), op, expr, type(node), fmt.getComments(), fmt.getFormatting(), Markers.EMPTY);
    }

    @Override
    public J visitVariable(VariableTree node, CommentsAndFormatting fmt) {
        return hasFlag(node.getModifiers(), Flags.ENUM) ?
                visitEnumVariable(node, fmt) :
                visitVariables(singletonList(node), fmt); // method arguments cannot be multi-declarations
    }

    private J.VariableDecls visitVariables(List<VariableTree> nodes, CommentsAndFormatting fmt) {
        JCTree.JCVariableDecl node = (JCVariableDecl) nodes.get(0);
        List<J.Annotation> annotations = convertAll(node.getModifiers().annotations, noDelim, noDelim);

        JCExpression vartype = node.vartype;

        List<J.Modifier> modifiers;
        if (node.getModifiers().pos >= 0) {
            modifiers = sortedFlags(node.getModifiers());
        } else {
            modifiers = emptyList(); // these are implicit modifiers, like "final" on try-with-resources variable declarations
        }

        TypeTree typeExpr;
        if (vartype == null || endPos(vartype) < 0 || vartype instanceof JCErroneous) {
            typeExpr = null; // this is a lambda parameter with an inferred type expression
        } else if (vartype instanceof JCArrayTypeTree) {
            // we'll capture the array dimensions in a bit, just convert the element type
            JCExpression elementType = ((JCArrayTypeTree) vartype).elemtype;
            while (elementType instanceof JCArrayTypeTree) {
                elementType = ((JCArrayTypeTree) elementType).elemtype;
            }
            typeExpr = convert(elementType);
        } else {
            typeExpr = convert(vartype);
        }

        Supplier<List<J.VariableDecls.Dimension>> dimensions = () -> {
            Matcher matcher = Pattern.compile("\\G(\\s*)\\[(\\s*)]").matcher(source);
            List<J.VariableDecls.Dimension> dims = new ArrayList<>();
            while (matcher.find(cursor)) {
                cursor(matcher.end());
                CommentsAndFormatting emptyFmt = format(matcher.group(2));
                J.Empty ws = new J.Empty(randomId(), emptyFmt.getComments(), emptyFmt.getFormatting(), Markers.EMPTY);
                CommentsAndFormatting dimFmt = format(matcher.group(1));
                dims.add(new J.VariableDecls.Dimension(randomId(), ws, dimFmt.getComments(),
                        dimFmt.getFormatting(), Markers.EMPTY));
            }
            return dims;
        };

        List<J.VariableDecls.Dimension> beforeDimensions = dimensions.get();

        String vartypeString = typeExpr == null ? "" : source.substring(vartype.getStartPosition(), endPos(vartype));
        Matcher varargMatcher = Pattern.compile("(\\s*)\\.{3}").matcher(vartypeString);
        J.VariableDecls.Varargs varargs = null;
        if (varargMatcher.find()) {
            skipPattern("(\\s*)\\.{3}");
            CommentsAndFormatting varargFmt = format(varargMatcher.group(1));
            varargs = new J.VariableDecls.Varargs(randomId(), varargFmt.getComments(), varargFmt.getFormatting(), Markers.EMPTY);
        }

        List<J.VariableDecls.NamedVar> vars = new ArrayList<>();

        for (int i = 0; i < nodes.size(); i++) {
            VariableTree n = nodes.get(i);

            CommentsAndFormatting namedVarFmt = format(sourceBefore(n.getName().toString()));
            JCVariableDecl vd = (JCVariableDecl) n;

            List<J.VariableDecls.Dimension> dimensionsAfterName = dimensions.get();
            if (!dimensionsAfterName.isEmpty()) {
                dimensionsAfterName = Formatting.formatLastSuffix(dimensionsAfterName, vd.init != null ? sourceBefore("=") : "");
            }

            J.Ident name = J.Ident.build(randomId(), n.getName().toString(), type(node),
                    emptyList(), Formatting.EMPTY, Markers.EMPTY);

            CommentsAndFormatting afterNameFmt = format((dimensionsAfterName.isEmpty() && vd.init != null) ? sourceBefore("=") : "");

            Expression init = convertOrNull(vd.init);

            J.Empty beforeComma = null;
            if(i != nodes.size() - 1) {
                CommentsAndFormatting beforeCommaFmt = format(sourceBefore(","));
                beforeComma = new J.Empty(randomId(), beforeCommaFmt.getComments(), beforeCommaFmt.getFormatting(),
                        Markers.EMPTY);
            }

            vars.add(
                    new J.VariableDecls.NamedVar(
                            randomId(),
                            name,
                            new J.Empty(randomId(), afterNameFmt.getComments(), afterNameFmt.getFormatting(), Markers.EMPTY),
                            dimensionsAfterName,
                            init,
                            beforeComma,
                            type(n),
                            namedVarFmt.getComments(),
                            namedVarFmt.getFormatting(),
                            Markers.EMPTY
                    )
            );
        }

        return new J.VariableDecls(randomId(), annotations, modifiers, typeExpr, varargs, beforeDimensions, vars, fmt.getComments(), fmt.getFormatting(), Markers.EMPTY);
    }

    @Override
    public J visitWhileLoop(WhileLoopTree node, CommentsAndFormatting fmt) {
        skip("while");
        return new J.WhileLoop(randomId(),
                convert(node.getCondition()),
                convert(node.getStatement(), statementDelim),
                fmt.getComments(),
                fmt.getFormatting(),
                Markers.EMPTY
        );
    }

    @Override
    public J visitWildcard(WildcardTree node, CommentsAndFormatting fmt) {
        skip("?");

        JCWildcard wildcard = (JCWildcard) node;

        J.Wildcard.Bound bound;
        switch (wildcard.kind.kind) {
            case EXTENDS:
                CommentsAndFormatting extendsFmt = format(sourceBefore("extends"));
                bound = new J.Wildcard.Bound.Extends(randomId(), extendsFmt.getComments(),
                        extendsFmt.getFormatting(),Markers.EMPTY);
                break;
            case SUPER:
                CommentsAndFormatting superFmt = format(sourceBefore("super"));
                bound = new J.Wildcard.Bound.Super(randomId(), superFmt.getComments(),
                        superFmt.getFormatting(), Markers.EMPTY);
                break;
            case UNBOUND:
            default:
                bound = null;
        }

        return new J.Wildcard(randomId(), bound, convertOrNull(wildcard.inner), fmt.getComments(), fmt.getFormatting(), Markers.EMPTY);
    }

    /**
     * --------------
     * Conversion utilities
     * --------------
     */

    private <T extends J> T convert(Tree t) {
        return convert(t, t2 -> "");
    }

    private <T extends J> T convert(Tree t2, Function<Tree, String> suffix) {
        try {
            String prefix = source.substring(cursor, max(((JCTree) t2).getStartPosition(), cursor));
            cursor += prefix.length();
            @SuppressWarnings("unchecked") T t = (T) scan(t2, format(prefix));
            if (t != null) {
                t = t.withSuffix(suffix.apply(t2));
            }
            cursor(max(endPos(t2), cursor)); // if there is a non-empty suffix, the cursor may have already moved past it
            return t;
        } catch (Throwable ex) {
            // this SHOULD never happen, but is here simply as a diagnostic measure in the event of unexpected exceptions
            logger.error("Failed to convert " + t2.getClass().getSimpleName() + " for the following cursor stack:");
            logCurrentPathAsError();
            throw ex;
        }
    }

    private void logCurrentPathAsError() {
        logger.error("--- BEGIN PATH ---");

        List<Tree> paths = stream(getCurrentPath().spliterator(), false).collect(toList());
        for (int i = paths.size(); i-- > 0; ) {
            JCTree tree = (JCTree) paths.get(i);
            if (tree instanceof JCCompilationUnit) {
                logger.error("JCCompilationUnit(sourceFile = " + ((JCCompilationUnit) tree).sourcefile.getName() + ")");
            } else if (tree instanceof JCClassDecl) {
                logger.error("JCClassDecl(name = " + ((JCClassDecl) tree).name + ", line = " + lineNumber(tree) + ")");
            } else if (tree instanceof JCVariableDecl) {
                logger.error("JCVariableDecl(name = " + ((JCVariableDecl) tree).name + ", line = " + lineNumber(tree) + ")");
            } else {
                logger.error(tree.getClass().getSimpleName() + "(line = " + lineNumber(tree) + ")");
            }
        }

        logger.error("--- END PATH ---");
    }

    private long lineNumber(Tree tree) {
        return source.substring(0, ((JCTree) tree).getStartPosition()).chars().filter(c -> c == '\n').count() + 1;
    }

    private <T extends J> T convertOrNull(@Nullable Tree t) {
        return convertOrNull(t, t2 -> "");
    }

    @Nullable
    private <T extends J> T convertOrNull(@Nullable Tree t, Function<Tree, String> suffix) {
        return t == null ? null : convert(t, suffix);
    }

    private <T extends J> List<T> convertAll(List<? extends Tree> trees, Function<Tree, String> innerSuffix, Function<Tree, String> suffix) {
        List<T> converted = new ArrayList<>(trees.size());
        for (int i = 0; i < trees.size(); i++) {
            converted.add(convert(trees.get(i), i == trees.size() - 1 ? suffix : innerSuffix));
        }
        return converted;
    }

    private J.TypeParameters convertTypeParameters(List<? extends Tree> typeArguments) {
        if (typeArguments == null) {
            return null;
        }

        CommentsAndFormatting typeArgFmt = format(sourceBefore("<"));
        List<Expression> typeArgs;
        if (typeArguments.isEmpty()) {
            // raw type, see http://docs.oracle.com/javase/tutorial/java/generics/rawTypes.html
            // adding space before > as a suffix to be consistent with space before > for non-empty lists of type args
            CommentsAndFormatting emptyFmt = format(sourceBefore(">"));
            typeArgs = singletonList(new J.Empty(randomId(),
                    emptyFmt.getComments(), emptyFmt.getFormatting(), Markers.EMPTY));
        } else {
            typeArgs = convertAll(typeArguments, commaDelim, t -> sourceBefore(">"));
        }

        List<J.TypeParameter> params = new ArrayList<>();
        for (Expression gp : typeArgs) {
            J.TypeParameter typeParameter = new J.TypeParameter(randomId(), emptyList(),
                    gp.withComments(emptyList()).withFormatting(Formatting.EMPTY), null, gp.getComments(),
                    gp.getFormatting(), Markers.EMPTY);
            params.add(typeParameter);
        }

        // pull formatting up to TypeParameter rather than Expression, to match what happens in type parameter conversions
        // elsewhere in the tree
        return new J.TypeParameters(
                randomId(),
                params,
                typeArgFmt.getComments(),
                typeArgFmt.getFormatting(),
                Markers.EMPTY
        );
    }

    private final Function<Tree, String> statementDelim = (@Nullable Tree t) -> {
        if (t instanceof JCThrow ||
                t instanceof JCBreak ||
                t instanceof JCAssert ||
                t instanceof JCContinue ||
                t instanceof JCExpressionStatement ||
                t instanceof JCReturn ||
                t instanceof JCVariableDecl ||
                t instanceof JCDoWhileLoop ||
                t instanceof JCSkip) {
            return sourceBefore(";");
        }
        if (t instanceof JCCase) {
            return sourceBefore(":");
        }
        if (t instanceof JCMethodDecl) {
            return sourceBefore(((JCMethodDecl) t).body == null ? ";" : "");
        }
        return sourceBefore("");
    };

    @SuppressWarnings("unchecked")
    private <T extends J> List<T> convertPossibleMultiVariable(@Nullable List<? extends Tree> trees) {
        if (trees == null) {
            return emptyList();
        }

        Map<Integer, List<Tree>> treesGroupedByStartPosition = new LinkedHashMap<>();
        for (Tree t : trees) {
            treesGroupedByStartPosition.computeIfAbsent(((JCTree) t).getStartPosition(), k -> new ArrayList<>()).add(t);
        }

        List<T> converted = new ArrayList<>();
        for (List<? extends Tree> treeGroup : treesGroupedByStartPosition.values()) {
            if (treeGroup.size() == 1) {
                converted.add(convert(treeGroup.get(0), statementDelim));
            } else {
                // multi-variable declarations are split into independent overlapping JCVariableDecl's by the OpenJDK AST
                String prefix = source.substring(cursor, max(((JCTree) treeGroup.get(0)).getStartPosition(), cursor));
                cursor += prefix.length();

                Tree last = treeGroup.get(treeGroup.size() - 1);

                @SuppressWarnings("unchecked")
                J.VariableDecls vars = visitVariables((List<VariableTree>) treeGroup, format(prefix));
                vars = vars.withSuffix(semiDelim.apply(last));
                cursor(max(endPos(last), cursor));
                converted.add((T) vars);
            }
        }
        return converted;
    }

    /**
     * --------------
     * Type conversion
     * --------------
     */

    private final Map<Long, Flag> flagMasks = Map.of(
            1L, Flag.Public,
            1L << 1, Flag.Private,
            1L << 2, Flag.Protected,
            1L << 3, Flag.Static,
            1L << 4, Flag.Final,
            1L << 5, Flag.Synchronized,
            1L << 6, Flag.Volatile,
            1L << 7, Flag.Transient,
            1L << 10, Flag.Abstract
    );

    private Set<Flag> filteredFlags(Symbol sym) {
        Set<Flag> set = new HashSet<>();
        for (Map.Entry<Long, Flag> mask : flagMasks.entrySet()) {
            if ((sym.flags() & mask.getKey()) != 0L) {
                Flag value = mask.getValue();
                set.add(value);
            }
        }
        return set;
    }

    @Nullable
    private JavaType type(@Nullable Symbol symbol) {
        if (symbol instanceof Symbol.ClassSymbol || symbol instanceof Symbol.TypeVariableSymbol) {
            return type(symbol.type);
        } else if (symbol instanceof Symbol.VarSymbol) {
            return new JavaType.GenericTypeVariable(symbol.name.toString(), null);
        }
        return null;
    }

    @Nullable
    private JavaType type(@Nullable com.sun.tools.javac.code.Type type) {
        return type(type, emptyList());
    }

    @Nullable
    private JavaType type(@Nullable com.sun.tools.javac.code.Type type, List<Symbol> stack) {
        return type(type, stack, false);
    }

    @Nullable
    private JavaType type(@Nullable com.sun.tools.javac.code.Type type,
                          List<Symbol> stack, boolean shallow) {
        if (type instanceof com.sun.tools.javac.code.Type.ClassType) {
            if (type instanceof Type.ErrorType) {
                return null;
            }

            Symbol.ClassSymbol sym = (Symbol.ClassSymbol) type.tsym;

            if (stack.contains(sym))
                return new JavaType.Cyclic(sym.className());
            else {
                if (shallow) {
                    return new JavaType.ShallowClass(sym.className());
                } else {
                    JavaType.Class flyweight = sharedClassTypes.get(sym.className());
                    if(flyweight != null) {
                        return flyweight;
                    }

                    List<Symbol> stackWithSym = new ArrayList<>(stack);
                    stackWithSym.add(sym);

                    List<JavaType.Var> fields;
                    if (sym.members_field == null) {
                        fields = emptyList();
                    } else {
                        fields = new ArrayList<>();
                        for (Symbol elem : sym.members_field.getSymbols()) {
                            if (elem instanceof Symbol.VarSymbol) {
                                fields.add(new JavaType.Var(
                                        elem.name.toString(),
                                        type(elem.type, stackWithSym),
                                        filteredFlags(elem)
                                ));
                            }
                        }
                    }

                    Type.ClassType classType = (com.sun.tools.javac.code.Type.ClassType) type;
                    Type.ClassType symType = (com.sun.tools.javac.code.Type.ClassType) sym.type;

                    List<JavaType> typeParameters;
                    if (classType.typarams_field == null) {
                        typeParameters = emptyList();
                    } else {
                        typeParameters = new ArrayList<>();
                        for (Type tParam : classType.typarams_field) {
                            JavaType javaType = type(tParam, stackWithSym, true);
                            if (javaType != null) {
                                typeParameters.add(javaType);
                            }
                        }
                    }

                    List<JavaType> interfaces;
                    if (symType.interfaces_field == null) {
                        interfaces = emptyList();
                    } else {
                        interfaces = new ArrayList<>();
                        for (Type iParam : symType.interfaces_field) {
                            JavaType javaType = type(iParam, stackWithSym, false);
                            if (javaType != null) {
                                interfaces.add(javaType);
                            }
                        }
                    }

                    JavaType.Class clazz = JavaType.Class.build(
                            sym.className(),
                            fields,
                            typeParameters,
                            interfaces,
                            null,
                            TypeUtils.asClass(type(classType.supertype_field, stackWithSym)),
                            relaxedClassTypeMatching);

                    sharedClassTypes.put(sym.className(), clazz);

                    return clazz;
                }
            }
        } else if (type instanceof com.sun.tools.javac.code.Type.TypeVar) {
            return new JavaType.GenericTypeVariable(type.tsym.name.toString(),
                    TypeUtils.asClass(type(type.getUpperBound(), stack)));
        } else if (type instanceof com.sun.tools.javac.code.Type.JCPrimitiveType) {
            return primitive(type.getTag());
        } else if (type instanceof com.sun.tools.javac.code.Type.ArrayType) {
            return new JavaType.Array(type(((com.sun.tools.javac.code.Type.ArrayType) type).elemtype, stack));
        } else if (com.sun.tools.javac.code.Type.noType.equals(type)) {
            return null;
        } else {
            return null;
        }
    }

    @Nullable
    private JavaType type(Tree t) {
        return type(((JCTree) t).type);
    }

    private JavaType.Primitive primitive(TypeTag tag) {
        switch (tag) {
            case BOOLEAN:
                return JavaType.Primitive.Boolean;
            case BYTE:
                return JavaType.Primitive.Byte;
            case CHAR:
                return JavaType.Primitive.Char;
            case DOUBLE:
                return JavaType.Primitive.Double;
            case FLOAT:
                return JavaType.Primitive.Float;
            case INT:
                return JavaType.Primitive.Int;
            case LONG:
                return JavaType.Primitive.Long;
            case SHORT:
                return JavaType.Primitive.Short;
            case VOID:
                return JavaType.Primitive.Void;
            case NONE:
                return JavaType.Primitive.None;
            case CLASS:
                return JavaType.Primitive.String;
            case BOT:
                return JavaType.Primitive.Null;
            default:
                throw new IllegalArgumentException("Unknown type tag " + tag);
        }
    }

    /**
     * --------------
     * Other convenience utilities
     * --------------
     */

    private int endPos(Tree t) {
        return ((JCTree) t).getEndPosition(endPosTable);
    }

    private String sourceBefore(String untilDelim) {
        return sourceBefore(untilDelim, null);
    }

    /**
     * @return Source from <code>cursor</code> to next occurrence of <code>untilDelim</code>,
     * and if not found in the remaining source, the empty String. If <code>stop</code> is reached before
     * <code>untilDelim</code> return the empty String.
     */
    private String sourceBefore(String untilDelim, @Nullable Character stop) {
        int delimIndex = positionOfNext(untilDelim, stop);
        if (delimIndex < 0) {
            return ""; // unable to find this delimiter
        }

        String prefix = source.substring(cursor, delimIndex);
        cursor += prefix.length() + untilDelim.length(); // advance past the delimiter
        return prefix;
    }

    private int positionOfNext(String untilDelim, @Nullable Character stop) {
        boolean inMultiLineComment = false;
        boolean inSingleLineComment = false;

        int delimIndex = cursor;
        for (; delimIndex < source.length() - untilDelim.length() + 1; delimIndex++) {
            if (inSingleLineComment && source.charAt(delimIndex) == '\n') {
                inSingleLineComment = false;
            } else {
                if (source.length() - untilDelim.length() > delimIndex + 1) {
                    switch (source.substring(delimIndex, delimIndex + 2)) {
                        case "//":
                            inSingleLineComment = true;
                            delimIndex++;
                            break;
                        case "/*":
                            inMultiLineComment = true;
                            delimIndex++;
                            break;
                        case "*/":
                            inMultiLineComment = false;
                            delimIndex++;
                            break;
                    }
                }

                if (!inMultiLineComment && !inSingleLineComment) {
                    if (stop != null && source.charAt(delimIndex) == stop)
                        return -1; // reached stop word before finding the delimiter

                    if (source.startsWith(untilDelim, delimIndex)) {
                        break; // found it!
                    }
                }
            }
        }

        return delimIndex > source.length() - untilDelim.length() ? -1 : delimIndex;
    }

    private final Function<Tree, String> semiDelim = ignored -> sourceBefore(";");
    private final Function<Tree, String> commaDelim = ignored -> sourceBefore(",");
    private final Function<Tree, String> noDelim = ignored -> "";

    private String whitespace() {
        return whitespace(null);
    }

    private String whitespace(@Nullable Tree t) {
        boolean inMultiLineComment = false;
        boolean inSingleLineComment = false;

        int delimIndex = cursor;
        for (; delimIndex < source.length(); delimIndex++) {
            if (inSingleLineComment && (source.charAt(delimIndex) == '\n' || source.charAt(delimIndex) == '\r')) {
                inSingleLineComment = false;
            } else {
                if (source.length() > delimIndex + 1) {
                    switch (source.substring(delimIndex, delimIndex + 2)) {
                        case "//":
                            inSingleLineComment = true;
                            delimIndex++;
                            continue;
                        case "/*":
                            inMultiLineComment = true;
                            delimIndex++;
                            continue;
                        case "*/":
                            inMultiLineComment = false;
                            delimIndex++;
                            continue;
                    }
                }

                if (!inMultiLineComment && !inSingleLineComment) {
                    if (!Character.isWhitespace(source.substring(delimIndex, delimIndex + 1).charAt(0))) {
                        break; // found it!
                    }
                }
            }
        }

        String prefix = source.substring(cursor, delimIndex);
        cursor += prefix.length();
        return prefix;
    }

    @Nullable
    private String skip(@Nullable String token) {
        if (token == null)
            return null;
        if (source.startsWith(token, cursor))
            cursor += token.length();
        return token;
    }

    private void skipPattern(String pattern) {
        Matcher matcher = Pattern.compile("\\G" + pattern).matcher(source);
        if (matcher.find(cursor)) {
            cursor(matcher.end());
        }
    }

    // Only exists as a function to make it easier to debug unexpected cursor shifts
    private void cursor(int n) {
        cursor = n;
    }

    private boolean hasFlag(ModifiersTree modifiers, long flag) {
        return (((JCModifiers) modifiers).flags & flag) != 0L;
    }

    @SuppressWarnings("unused")
    // Used for debugging
    private List<String> listFlags(long flags) {
        Map<String, Long> allFlags = Arrays.stream(Flags.class.getDeclaredFields())
                .filter(field -> {
                    field.setAccessible(true);
                    try {
                        // FIXME instanceof probably not right here...
                        return field.get(null) instanceof Long &&
                                field.getName().matches("[A-Z_]+");
                    } catch (IllegalAccessException e) {
                        throw new RuntimeException(e);
                    }
                })
                .collect(Collectors.toMap(Field::getName, field -> {
                    try {
                        return (Long) field.get(null);
                    } catch (IllegalAccessException e) {
                        throw new RuntimeException(e);
                    }
                }));

        List<String> all = new ArrayList<>();
        for (Map.Entry<String, Long> flagNameAndCode : allFlags.entrySet()) {
            if ((flagNameAndCode.getValue() & flags) != 0L) {
                all.add(flagNameAndCode.getKey());
            }
        }
        return all;
    }

    /**
     * Modifiers in the order they appear in the source, which is not necessarily the same as the order in
     * which they appear in the OpenJDK AST
     */
    private List<J.Modifier> sortedFlags(ModifiersTree modifiers) {
        if (modifiers.getFlags().isEmpty()) {
            return emptyList();
        }

        ArrayList<Modifier> sortedModifiers = new ArrayList<>();

        boolean inComment = false;
        boolean inMultilineComment = false;
        final AtomicReference<String> word = new AtomicReference<>("");
        for (int i = cursor; i < source.length(); i++) {
            char c = source.charAt(i);
            if (c == '/' && source.length() > i + 1) {
                char next = source.charAt(i + 1);
                if (next == '*') {
                    inMultilineComment = true;
                } else if (next == '/') {
                    inComment = true;
                }
            }

            if (inMultilineComment && c == '/' && source.charAt(i - 1) == '*') {
                inMultilineComment = false;
            } else if (inComment && c == '\n' || c == '\r') {
                inComment = false;
            } else if (!inMultilineComment && !inComment) {
                if (Character.isWhitespace(c)) {
                    if (!word.get().isEmpty()) {
                        Modifier matching = null;
                        for (Modifier modifier : modifiers.getFlags()) {
                            if (modifier.name().toLowerCase().equals(word.get())) {
                                matching = modifier;
                                break;
                            }
                        }

                        if (matching == null) {
                            break;
                        } else {
                            sortedModifiers.add(matching);
                            word.set("");
                        }
                    }
                } else {
                    word.getAndUpdate(w -> w + c);
                }
            }
        }

        List<J.Modifier> mappedModifiers = new ArrayList<>();
        for (Modifier mod : sortedModifiers) {
            CommentsAndFormatting modFormat = format(whitespace());
            cursor += mod.name().length();
            switch (mod) {
                case DEFAULT:
                    mappedModifiers.add(new J.Modifier.Default(randomId(), modFormat.getComments(), modFormat.getFormatting(), Markers.EMPTY));
                    break;
                case PUBLIC:
                    mappedModifiers.add(new J.Modifier.Public(randomId(), modFormat.getComments(), modFormat.getFormatting(), Markers.EMPTY));
                    break;
                case PROTECTED:
                    mappedModifiers.add(new J.Modifier.Protected(randomId(), modFormat.getComments(), modFormat.getFormatting(), Markers.EMPTY));
                    break;
                case PRIVATE:
                    mappedModifiers.add(new J.Modifier.Private(randomId(), modFormat.getComments(), modFormat.getFormatting(), Markers.EMPTY));
                    break;
                case ABSTRACT:
                    mappedModifiers.add(new J.Modifier.Abstract(randomId(), modFormat.getComments(), modFormat.getFormatting(), Markers.EMPTY));
                    break;
                case STATIC:
                    mappedModifiers.add(new J.Modifier.Static(randomId(), modFormat.getComments(), modFormat.getFormatting(), Markers.EMPTY));
                    break;
                case FINAL:
                    mappedModifiers.add(new J.Modifier.Final(randomId(), modFormat.getComments(), modFormat.getFormatting(), Markers.EMPTY));
                    break;
                case NATIVE:
                    mappedModifiers.add(new J.Modifier.Native(randomId(), modFormat.getComments(), modFormat.getFormatting(), Markers.EMPTY));
                    break;
                case STRICTFP:
                    mappedModifiers.add(new J.Modifier.Strictfp(randomId(), modFormat.getComments(), modFormat.getFormatting(), Markers.EMPTY));
                    break;
                case SYNCHRONIZED:
                    mappedModifiers.add(new J.Modifier.Synchronized(randomId(), modFormat.getComments(), modFormat.getFormatting(), Markers.EMPTY));
                    break;
                case TRANSIENT:
                    mappedModifiers.add(new J.Modifier.Transient(randomId(), modFormat.getComments(), modFormat.getFormatting(), Markers.EMPTY));
                    break;
                case VOLATILE:
                    mappedModifiers.add(new J.Modifier.Volatile(randomId(), modFormat.getComments(), modFormat.getFormatting(), Markers.EMPTY));
                    break;
                default:
                    throw new IllegalArgumentException("Unexpected modifier " + mod);
            }
        }

        return mappedModifiers;
    }
}<|MERGE_RESOLUTION|>--- conflicted
+++ resolved
@@ -448,13 +448,8 @@
     }
 
     @Override
-<<<<<<< HEAD
     public J visitCompilationUnit(CompilationUnitTree node, CommentsAndFormatting fmt) {
-        logger.debug("Building AST for: " + uri);
-=======
-    public J visitCompilationUnit(CompilationUnitTree node, Formatting fmt) {
         logger.debug("Building AST for: " + path);
->>>>>>> f7f97f01
 
         JCCompilationUnit cu = (JCCompilationUnit) node;
         CommentsAndFormatting prefix = format(source.substring(0, cu.getStartPosition()));
@@ -477,7 +472,6 @@
             );
         }
 
-<<<<<<< HEAD
         List<J.Import> imports = convertAll(node.getImports(), semiDelim, semiDelim);
         List<J.ClassDecl> classDecls = convertAll(node.getTypeDecls().stream()
                         .filter(JCClassDecl.class::isInstance)
@@ -486,12 +480,7 @@
         CommentsAndFormatting endFmt = format(source.substring(cursor));
         return new J.CompilationUnit(
                 randomId(),
-                uri.toString(),
-=======
-        return new J.CompilationUnit(randomId(),
                 path,
-                emptyList(),
->>>>>>> f7f97f01
                 packageDecl,
                 imports,
                 classDecls,
@@ -989,7 +978,7 @@
             } else {
                 owner = ((JCMethodDecl) node).sym.owner.name.toString();
             }
-            
+
             CommentsAndFormatting ownerFmt = format(sourceBefore(owner));
             name = J.Ident.build(randomId(), owner, null, ownerFmt.getComments(),
                     ownerFmt.getFormatting(), Markers.EMPTY);
